# Students: Antoine Parise, Jiaqi Yang, and Thomas Nguyen
from numpy.typing import NDArray
from agents.agent import Agent
from store import register_agent
import sys

import numpy as np
from helpers import random_move, execute_move, check_endgame, get_valid_moves, MoveCoordinates, get_directions, get_two_tile_directions, count_disc_count_change
import time
import functools


#------------- Debug tools ---------------- #

class SimpleProfiler:
  def __init__(self):
    self.data = {}  # label -> {'time': float, 'count': int}

  def _record(self, label, elapsed):
    d = self.data.setdefault(label, {'time': 0.0, 'count': 0})
    d['time'] += elapsed
    d['count'] += 1

  def profile(self, label):
    def decorator(fn):
      @functools.wraps(fn)
      def wrapper(*args, **kwargs):
        t0 = time.perf_counter()
        try:
          return fn(*args, **kwargs)
        finally:
          t1 = time.perf_counter()
          self._record(label, t1 - t0)
      return wrapper
    return decorator

  def report(self, top=10):
    items = sorted(self.data.items(), key=lambda kv: kv[1]['time'], reverse=True)[:top]
    out = ["Profiler report (label, total_time_s, calls, avg_s):"]
    for label, v in items:
      avg = v['time'] / v['count'] if v['count'] else 0.0
      out.append(f"{label:30} {v['time']:.6f}s  {v['count']:6d}  avg={avg:.6f}s")
    return "\n".join(out)


PROFILER = SimpleProfiler()


offsets = np.array([(-1, 0), (1, 0), (0, -1), (0, 1),
                    (-1, -1), (-1, 1), (1, -1), (1, 1)] + 

                   [(-2, 0), (2, 0), (0, -2), (0, 2), 
                    (-2, 1), (2, 1), (1, -2), (1, 2), 
                    (-2, -1), (2, -1), (-1, -2), (-1, 2),
                    (-2, -2), (-2, 2), (2, -2), (2, 2)], dtype = int)

# offsets = np.array([(-1, 0), (1, 0), (0, -1), (0, 1), (-1, -1), (-1, 1), (1, -1), (1, 1)], dtype = int)


@PROFILER.profile("get_valid_moves")
def _get_valid_moves(chess_board,player:int) -> list[MoveCoordinates]:
    """
    Vectorized get_valid_moves using numpy broadcasting.
    Returns a list[MoveCoordinates].
    """
    board_h, board_w = chess_board.shape
    # locate source pieces
    src_rows, src_cols = np.nonzero(chess_board == player)

    if src_rows.size == 0:
        return []

    # all offsets to consider
    M = offsets.shape[0]

    # create (N,1,2) src array and broadcast with (1,M,2) offsets -> (N,M,2) dests
    src = np.stack((src_rows, src_cols), axis=1)[:, None, :]  # (N,1,2)
    dests = src + offsets[None, :, :]                         # (N,M,2)

    # flatten dest coordinates and corresponding src repeats
    dest_rows = dests[..., 0].ravel()
    dest_cols = dests[..., 1].ravel()
    src_rows_rep = np.repeat(src_rows, M)
    src_cols_rep = np.repeat(src_cols, M)

    # mask: dests inside board
    in_bounds = (dest_rows >= 0) & (dest_rows < board_h) & (dest_cols >= 0) & (dest_cols < board_w)
    if not np.any(in_bounds):
        return []

    dest_rows_ib = dest_rows[in_bounds].astype(int)
    dest_cols_ib = dest_cols[in_bounds].astype(int)
    src_rows_ib = src_rows_rep[in_bounds].astype(int)
    src_cols_ib = src_cols_rep[in_bounds].astype(int)

    # mask: dest empty
    empty_mask = (chess_board[dest_rows_ib, dest_cols_ib] == 0)
    if not np.any(empty_mask):
        return []

    final_src_rows = src_rows_ib[empty_mask]
    final_src_cols = src_cols_ib[empty_mask]
    final_dest_rows = dest_rows_ib[empty_mask]
    final_dest_cols = dest_cols_ib[empty_mask]

    # build MoveCoordinates list
    moves = [MoveCoordinates((int(sr), int(sc)), (int(dr), int(dc)))
             for sr, sc, dr, dc in zip(final_src_rows, final_src_cols, final_dest_rows, final_dest_cols)]

    return moves

@PROFILER.profile("get_valid_moves")
def new_get_valid_moves(chess_board, player: int) -> list[MoveCoordinates]:
    """
    Vectorized get_valid_moves that folds duplicate one-tile moves (Chebyshev dist == 1)
    that share the same destination into a single representative. Two-tile jumps are
    left as-is. Implemented without Python for-loops (uses numpy masks/unique).
    """
    board_h, board_w = chess_board.shape
    src_rows, src_cols = np.nonzero(chess_board == player)
    if src_rows.size == 0:
        return []

    # use global offsets (contains 1-tile and 2-tile offsets)
    M = offsets.shape[0]

<<<<<<< HEAD
=======
    # broadcast: (N,1,2) + (1,M,2) -> (N,M,2)
    src = np.stack((src_rows, src_cols), axis=1)[:, None, :]  # (N,1,2)
    dests = src + offsets[None, :, :]                         # (N,M,2)

    # flatten candidates
    dest_rows = dests[..., 0].ravel()
    dest_cols = dests[..., 1].ravel()
    src_rows_rep = np.repeat(src_rows, M)
    src_cols_rep = np.repeat(src_cols, M)
    offset_idx = np.tile(np.arange(M), src_rows.size)

    # in-bounds
    in_bounds = (dest_rows >= 0) & (dest_rows < board_h) & (dest_cols >= 0) & (dest_cols < board_w)
    if not np.any(in_bounds):
        return []

    dest_rows = dest_rows[in_bounds].astype(int)
    dest_cols = dest_cols[in_bounds].astype(int)
    src_rows_rep = src_rows_rep[in_bounds].astype(int)
    src_cols_rep = src_cols_rep[in_bounds].astype(int)
    offset_idx = offset_idx[in_bounds].astype(int)

    # destination must be empty (0) and not obstacle (3)
    empty_mask = (chess_board[dest_rows, dest_cols] == 0)
    if not np.any(empty_mask):
        return []

    final_src_rows = src_rows_rep[empty_mask]
    final_src_cols = src_cols_rep[empty_mask]
    final_dest_rows = dest_rows[empty_mask]
    final_dest_cols = dest_cols[empty_mask]

    final_offset_idx = offset_idx[empty_mask]

    # identify one-tile offsets (Chebyshev distance == 1)
    is_one_tile_offset = (np.max(np.abs(offsets), axis=1) == 1)
    is_one_tile = is_one_tile_offset[final_offset_idx]


    # canonical id for destination
    dest_ids = final_dest_rows * board_w + final_dest_cols

    # For one-tile candidates: keep only the first occurrence per destination
    one_idx = np.nonzero(is_one_tile)[0]
    if one_idx.size:
        dest_ids_one = dest_ids[one_idx]
        _, unique_pos = np.unique(dest_ids_one, return_index=True)  # indices into dest_ids_one
        one_keep = one_idx[unique_pos]                              # map back to indices into full arrays
    else:
        one_keep = np.array([], dtype=int)

    # For non-one-tile (jumps): keep all
    two_keep = np.nonzero(~is_one_tile)[0]

    # combine kept indices (no loop).
    if one_keep.size or two_keep.size:
        keep_idx = np.concatenate([one_keep, two_keep])
    else:
        return []


    # build MoveCoordinates for kept candidates
    moves = [
        MoveCoordinates((int(final_src_rows[i]), int(final_src_cols[i])),
                        (int(final_dest_rows[i]), int(final_dest_cols[i])))
        for i in keep_idx
    ]

    return moves

>>>>>>> 6776bf9d
def print_tree(node, prefix: str = "", is_tail: bool = True):
  """Print tree sideways with branches going upward."""
  if node.parent:
    UCT = node.parent.UCB1(node, c=1.4)
    dest = node.action.get_dest()
    source = node.action.get_src()
  else:
    UCT = 0.0
    dest = []
    source = []

  if node.children:
    for i, child in enumerate(node.children[:-1]):
      print_tree(child, prefix + ("│   " if not is_tail else "    "), False)
    print_tree(node.children[-1], prefix + ("│   " if not is_tail else "    "), True)
<<<<<<< HEAD
  # print(prefix + ("└── " if is_tail else "┌── ") + f"[{node.minmax}] {node.wins}/{node.visits} UCT:{UCT: .3} Rat:{node.ratio: .3} ")
  print(prefix + ("└── " if is_tail else "┌── ") + f"[{node.minmax}] {node.wins}/{node.visits} UCT:{UCT: .3} ")
=======
  print(prefix + ("└── " if is_tail else "┌── ") + f"[{node.minmax}] {node.wins}/{node.visits} UCT:{UCT: .3} {source}{dest}")
  
>>>>>>> 6776bf9d


opening_moves: dict[NDArray[np.int32], MoveCoordinates] = {}


class MinimaxNode:
  def __init__(self, chess_board, max_player: int, min_player: int, is_max: bool):
    self.board = chess_board
    self.is_max = is_max
    self.player = max_player if is_max else min_player
    self.opponent = min_player if is_max else max_player
    self.max_player = max_player
    self.min_player = min_player

  def is_max_node(self):
    return self.is_max

  def is_terminal(self):
    is_endgame, _, _ = check_endgame(self.board)
    return is_endgame

  def get_successors(self, valid_moves:list[MoveCoordinates]) -> list["MinimaxNode"]:
    """
    Get all children for the current state
    """
    succ = []

    for move in valid_moves:
      board_ = np.copy(self.board)
      execute_move(board_, move, self.player)
      succ.append(MinimaxNode(board_, self.max_player, self.min_player, not self.is_max))

    return succ

@register_agent("student_agent")
class StudentAgent(Agent):
  """
  A class for your implementation. Feel free to use this class to
  add any helper functionalities needed for your agent.
  """
  def __init__(self):
    super(StudentAgent, self).__init__()
    self.start_time = 0
    self.name = "StudentAgent"
<<<<<<< HEAD
    self.max_depth = 4
    self.start_depth = 2
    self.n_moves = 0  # to keep track of total nb of moves
    self.N_OPENING = 0  # placeholder value
    # self.best_move = None  # store best max-player move so far for current turn

    # masks for heuristic calculations
    mask1 = np.ones((7, 7), dtype=bool)
    mask1[0, :] = False
    mask1[-1, :] = False
    mask1[:, 0] = False
    mask1[:, -1] = False
    self.mask1 = mask1  # non-edges
    mask2 = np.zeros((7, 7), dtype=bool)
    mask2[0, :] = True
    mask2[-1, :] = True
    mask2[:, 0] = True
    mask2[:, -1] = True
    self.mask2 = mask2  # edges
    mask3 = np.zeros((7, 7), dtype=bool)
    mask3[0][0] = True
    mask3[0][-1] = True
    mask3[-1][0] = True
    mask3[-1][-1] = True
    self.mask3 = mask3  # corners

    self.random_pool = np.random.randint(0, 48, size=10_000)


  def utility(self, state: MinimaxNode) -> float:
    # # f1 to f3: nb of max player discs in mask
    # f1 = np.sum(state.board[self.mask1] == state.max_player)  # non-edges
    # f2 = np.sum(state.board[self.mask2] == state.max_player)  # edges
    # f3 = np.sum(state.board[self.mask3] == state.max_player)  # corners
    # #
    # # # f4 to f6: nb of min player discs in mask
    # f4 = np.sum(state.board[self.mask1] == state.min_player)  # non-edges
    # f5 = np.sum(state.board[self.mask2] == state.min_player)  # edges
    # f6 = np.sum(state.board[self.mask3] == state.min_player)  # corners
    # # return f1 + f2 + f3 - (f4 + f5 + f6)  # better W rate against below (0.53)
    # return f1 + f2  # 40% faster
    return np.sum(state.board == state.max_player)  # all, faster still
=======
    
    self.last_known_node = None
    self.number_moves = 0

  @PROFILER.profile("StudentAgent.mcts_search")
  def mcts_search(self, root_state, player, iter=800):
    
    root = None

    if self.last_known_node:

      #reuse the existing tree for the subsequent iterations
      #by matching the child of our choise with the actual opponent choice that lead to the new state
      #Possible weird edge case: having back to back turns
      for child in self.last_known_node.children:
        if np.array_equal(child.state, root_state):
          root = child
          break
    

    if root == None:
      root = MCTSNode(root_state, player, agent_player_id=player)

    for _ in range(iter):
      node = root
      
      
      while not node.is_terminal() and node.is_fully_expanded():
        # print("First best child")
        node = node.best_child()
>>>>>>> 6776bf9d


<<<<<<< HEAD
  def start_heuristic(self, state: MinimaxNode) -> float:
    return np.sum(state.board == state.max_player)  # all
=======
      # Simulation
      # result = node.limited_rollout()
      result = node.greedy_rollout()
      # result = node.super_fast_rollout()

>>>>>>> 6776bf9d


<<<<<<< HEAD
  def cutoff(self, s: MinimaxNode, depth: int) -> bool:
    pass


  def _ab_pruning(self, s: MinimaxNode, alpha: float, beta: float, depth: int) -> float:
=======
    print_tree(root)
    print("-"*60)

    self.last_known_node = root.best_child(c=0)

    return self.last_known_node.action

  def greedy_step(self, board, color, opponent):
        """
        Choose a move based on a simple Ataxx heuristic.

        Parameters:
        - board: 2D numpy array representing the game board.
        - color: Integer representing the agent's color (1 for Player 1/Blue, 2 for Player 2/Brown).
        - opponent: Integer representing the opponent's color.

        Returns:
        - MoveCoordinates: The chosen move.
        """
        # Get all legal moves for the current player
        legal_moves = get_valid_moves(board, color)

        if not legal_moves:
            return None  # No valid moves available, pass turn

        # Apply heuristic: maximize piece difference, corner control, and minimize opponent mobility
        best_move = None
        best_score = float('-inf')

        for move in legal_moves:
            simulated_board = np.copy(board)
            execute_move(simulated_board, move, color)
            # evaluate by piece difference, corner bonus, and opponent mobility
            move_score = self.evaluate_board(simulated_board, color, opponent)

            if move_score > best_score:
                best_score = move_score
                best_move = move

        # Return the best move found (or random fallback)
        return best_move 


  def evaluate_board(self, board, color, opponent):

        # piece difference
        player_count = np.count_nonzero(board == color)
        opp_count = np.count_nonzero(board == opponent)
        score_diff = player_count - opp_count
        # corner control bonus
        n = board.shape[0]
        corners = [(0, 0), (0, n - 1), (n - 1, 0), (n - 1, n - 1)]
        corner_bonus = sum(1 for (i, j) in corners if board[i, j] == color) * 5
        # penalize opponent mobility
        opp_moves = len(get_valid_moves(board, opponent))
        mobility_penalty = -opp_moves
        return score_diff + corner_bonus + mobility_penalty

  def step(self, chess_board, player, opponent):
>>>>>>> 6776bf9d
    """
    Recursive alpha-beta pruning call
    """
    if s.is_terminal() or depth >= self.max_depth or time.time() - self.start_time > 1.99:
      return self.utility(s)

<<<<<<< HEAD
    valid_moves = _get_valid_moves(s.board, s.player)

    if len(valid_moves) == 0:
      return self.utility(s)

    succ = s.get_successors(valid_moves)
=======

    start_time = time.time()

    next_move = self.mcts_search(chess_board, player)

    # arr = chess_board
    # dest = next_move.get_dest()
    # r, c = dest
    # h, w = arr.shape

    # offsets = [(-1,0),(1,0),(0,-1),(0,1)]
    # offsets += [(-1,-1),(-1,1),(1,-1),(1,1)]

    # nbrs = [(r+dr, c+dc) for dr, dc in offsets if 0 <= r+dr < h and 0 <= c+dc < w]
    # if not nbrs:
    #     return np.zeros_like(arr, dtype=bool), []

    # rows, cols = zip(*nbrs)
    # rows = np.array(rows, dtype=int)
    # cols = np.array(cols, dtype=int)

    # vals_equal = (arr[rows, cols] == player)
    # mask = np.zeros_like(arr, dtype=bool)
    # mask[rows[vals_equal], cols[vals_equal]] = True

    # coords = [(int(rr), int(cc)) for rr, cc in zip(rows[vals_equal], cols[vals_equal])]

    # if len(coords) !=0:
    #   next_move = MoveCoordinates(coords[0], dest)

    

    time_taken = time.time() - start_time
>>>>>>> 6776bf9d

    # if depth <= 2:
    #   sorted_moves = sorted(zip(succ, valid_moves),
    #                         key = lambda t: np.sum(t[0].board == t[0].max_player),
    #                         reverse=True)
    #   succ = [t[0] for t in sorted_moves]

    if s.is_max_node(): #max player case
      for s_ in succ:
        alpha = max(alpha, self._ab_pruning(s_, alpha, beta, depth + 1))
        if alpha >= beta: return beta
      return alpha
    else: #min player case
      for s_ in succ:
        beta = min(beta, self._ab_pruning(s_, alpha, beta, depth + 1))
        if alpha >= beta: return alpha
      return beta

<<<<<<< HEAD
=======
    self.number_moves += 1

    return next_move
>>>>>>> 6776bf9d

  @PROFILER.profile("StudentAgent.run_ab_pruning")
  def run_ab_pruning(self, chess_board, player, opponent) -> MoveCoordinates|None:
    """
    Start alpha-beta pruning
    """
<<<<<<< HEAD
    valid_moves = _get_valid_moves(chess_board, player)
=======
    self.state = state
>>>>>>> 6776bf9d

    n = len(valid_moves)
    # print("==========================================")
    # print(f"# of valid moves: {n}")
    if n == 0:
      return None
    elif n == 1:
      return valid_moves[0]
    # if len(valid_moves) == 0:
    #   return None

    node = MinimaxNode(chess_board, player, opponent, True)
    succ = node.get_successors(valid_moves)

    best_move = None

    alpha = -sys.maxsize
    beta = sys.maxsize

    child_move_pairs = list(zip(succ, valid_moves))
    child_move_pairs.sort(key = lambda t: np.sum(t[0].board == t[0].max_player), reverse=True)

    # compute alpha and get best move for the turn, with iterative deepening
    while time.time() - self.start_time < 1.99:
      for child, move in child_move_pairs:
        alpha_ = self._ab_pruning(child, alpha, beta, self.start_depth)

<<<<<<< HEAD
        if alpha < alpha_:
          alpha = alpha_
          best_move = move
=======
    #used to bias search 
    self.ratio = self.board_ratio()
    self.coin_delta = self.disk_delta()
>>>>>>> 6776bf9d

        if time.time() - self.start_time > 1.99:
          break

<<<<<<< HEAD
      self.max_depth += 1

    self.max_depth = 4
    return best_move
=======



    self.number_legal_moves = len(self.untried_action)



  @PROFILER.profile("MCTSNode.is_terminal")
  def is_terminal(self) -> bool:
    return self.number_legal_moves == 0
  
  @PROFILER.profile("MCTSNode.is_fully_expanded")
  def is_fully_expanded(self):
    return len(self.untried_action) == 0  

  @PROFILER.profile("MCTSNode.expand")
  def expand(self):
    """
    Expand new child node
    """

    action = self.untried_action.pop(self.rng.integers(0,len(self.untried_action))) #randomized to eliminate risk or structure
    new_state = deepcopy(self.state)

    execute_move(new_state, action, self.player)
    new_player = 3 - self.player #flips the player
 
>>>>>>> 6776bf9d


<<<<<<< HEAD
  def step(self, chess_board, player, opponent):
=======
  @PROFILER.profile("MCTSNode.best_child")
  def best_child(self, c=0.7):
    """
    Return best child using upper confidence tree comparison.  
    """
    return max(self.children, key=lambda child: self.UCB1(child, c))


  @PROFILER.profile("MCTSNode.UCB1")
  def UCB1(self, child, c) -> float:
    # keep infinite score for unvisited children so they get explored
    if child.visits == 0:
      return float("inf")
    # standard UCB: value + c * sqrt( log(parent_visits) / child_visits )
    return (float(child.wins) / float(child.visits)) + c * np.sqrt(np.log(max(1.0, float(self.visits))) / float(child.visits))

  #---------------------- Board eval functions ------------------------#

  @PROFILER.profile("MCTSNode.ratio")
  def board_ratio(self) -> float:

    """"
    Ratio of friendly to oppoent tiles
    """

    friendly_col, _ = np.nonzero(self.state == self.agent_player_id)
    enemy_col, _ = np.nonzero(self.state == (3 - self.agent_player_id))

    friendly_tiles = friendly_col.size
    enemy_tiles = enemy_col.size
    
    if enemy_tiles == 0:
      return float("inf")

    return friendly_tiles/enemy_tiles
  

  @PROFILER.profile("MCTSNode.delta")
  def disk_delta(self) -> int:
    """
    Calculate the change in disks after the move
>>>>>>> 6776bf9d
    """
    Implement the step function of your agent here.
    You can use the following variables to access the chess board:
    - chess_board: a numpy array of shape (board_size, board_size)
      where 0 represents an empty spot, 1 represents Player 1's discs (Blue),
      and 2 represents Player 2's discs (Brown).
    - player: 1 if this agent is playing as Player 1 (Blue), or 2 if playing as Player 2 (Brown).
    - opponent: 1 if the opponent is Player 1 (Blue), or 2 if the opponent is Player 2 (Brown).

<<<<<<< HEAD
    You should return a tuple (r,c), where (r,c) is the position where your agent
    wants to place the next disc. Use functions in helpers to determine valid moves
    and more helpful tools.

    Please check the sample implementation in agents/random_agent.py or agents/human_agent.py for more details.
=======
    if self.parent:
      our_score = np.count_nonzero(self.state == self.agent_player_id)
      parent_score = np.count_nonzero(self.parent.state == self.agent_player_id)
      
      return our_score - parent_score
    else:
      return 0


  def mobility_delta(self) -> int:
    """Returns the change in number of legal moves from parent to child node"""

    if self.parent:
      our_score = self.number_legal_moves
      parent_score = self.parent.number_legal_moves
        
      return our_score - parent_score
    
    else:
      return 0

  
  #---------------------------- Deafault policies -----------------------#

  @PROFILER.profile("MCTSNode.rollout")
  def rollout(self) -> float:
    """
    Simulate game until completion. Return reward in [0,1] for agent_player_id:
      1.0 = agent win, 0.5 = draw, 0.0 = agent loss
    """
    curr_state = deepcopy(self.state)
    curr_player = self.player

    stuck_flag = False

    while True:
      allowed_moves = _get_valid_moves(curr_state, curr_player)
      number_allowed_moves = len(allowed_moves)

      if number_allowed_moves == 0:
        if stuck_flag:
          return 0.5
        curr_player = 3 - curr_player
        stuck_flag = True
        continue

      move = allowed_moves[self.rng.integers(0, number_allowed_moves)]
      execute_move(curr_state, move, curr_player)
      is_endgame, p1, p2 = check_endgame(curr_state)
      if is_endgame:
        if p1 > p2:
          winner = 1
        elif p2 > p1:
          winner = 2
        else:
          return 0.5
        # normalize reward to [0,1] from agent perspective
        return 1.0 if winner == self.agent_player_id else 0.0

      curr_player = 3 - curr_player
      stuck_flag = False

  @PROFILER.profile("MCTSNode.lim_rollout")
  def limited_rollout(self) -> float:
    depth_limit = 12

    curr_state = deepcopy(self.state)
    curr_player = self.player

    stuck_flag = False
    n = 0

    while n < depth_limit:
      allowed_moves = _get_valid_moves(curr_state, curr_player)
      number_allowed_moves = len(allowed_moves)

      if number_allowed_moves == 0:
        if stuck_flag:
          break
        
        curr_player = 3 - curr_player
        stuck_flag = True  
        continue

      move = allowed_moves[self.rng.integers(0, number_allowed_moves)]
      execute_move(curr_state, move, curr_player)

      curr_player = 3 - curr_player
      stuck_flag = False
      n += 1

    our = self.agent_player_id
    opp = 3 - self.agent_player_id

    our_coins = np.count_nonzero(curr_state == our)
    opp_coins = np.count_nonzero(curr_state == opp)

    player_count = np.count_nonzero(curr_state == our)
    opp_count = np.count_nonzero(curr_state == opp)

    score_diff = player_count - opp_count
    # corner control bonus
    n = curr_state.shape[0]
    corners = [(0, 0), (0, n - 1), (n - 1, 0), (n - 1, n - 1)]
    corner_bonus = sum(1 for (i, j) in corners if curr_state[i, j] == our)*2

    our_score = our_coins 
    opp_score = opp_coins 
    
    # return (score_diff)/10

    if our_score > opp_score:
      return 1.0
    elif our_score < opp_score:
      return 0.0
    else:
      return 0.5
    
  def quick_greed(self, board_ref, place_ref, move, player):
    place_ref = place_ref*0 + board_ref
    execute_move(place_ref, move, player)

    opp = 3- player
    p_score = np.count_nonzero(place_ref == player)
    o_score = np.count_nonzero(place_ref == opp)

    return p_score - o_score


  def greedy_rollout(self) -> float:
    depth_limit = 5

    save_state = deepcopy(self.state)
    curr_state = deepcopy(self.state)


    curr_player = self.player

    stuck_flag = False
    n = 0

    while n < depth_limit:
      allowed_moves = _get_valid_moves(curr_state, curr_player)
      number_allowed_moves = len(allowed_moves)

      if number_allowed_moves == 0:
        if stuck_flag:
          break
        
        curr_player = 3 - curr_player
        stuck_flag = True  
        continue
      
      next_move = max(allowed_moves, key= lambda x: self.quick_greed(curr_state, save_state, x, curr_player)) 
      execute_move(curr_state, next_move, curr_player)

      curr_player = 3 - curr_player
      stuck_flag = False
      n += 1

    our = self.agent_player_id
    opp = 3 - self.agent_player_id

    our_coins = np.count_nonzero(curr_state == our)
    opp_coins = np.count_nonzero(curr_state == opp)

    # player_count = np.count_nonzero(curr_state == our)
    # opp_count = np.count_nonzero(curr_state == opp)

    # score_diff = player_count - opp_count
    # # corner control bonus
    # n = curr_state.shape[0]
    # corners = [(0, 0), (0, n - 1), (n - 1, 0), (n - 1, n - 1)]
    # corner_bonus = sum(1 for (i, j) in corners if curr_state[i, j] == our)*2

    our_score = our_coins 
    opp_score = opp_coins 
    
    # return (score_diff)/10

    if our_score > opp_score:
      return 1.0
    elif our_score < opp_score:
      return 0.0
    else:
      return 0.5

  


  def super_fast_rollout(self) -> float:
    depth_limit = 5

    curr_state = deepcopy(self.state)


    curr_player = self.player

    stuck_flag = False
    n = 0

    while n < depth_limit:
      allowed_moves = _get_valid_moves(curr_state, curr_player)
      number_allowed_moves = len(allowed_moves)

      if number_allowed_moves == 0:
        if stuck_flag:
          break
        
        curr_player = 3 - curr_player
        stuck_flag = True  
        continue
      
      next_move = allowed_moves[0]
      execute_move(curr_state, next_move, curr_player)

      curr_player = 3 - curr_player
      stuck_flag = False
      n += 1

    our = self.agent_player_id
    opp = 3 - self.agent_player_id

    our_coins = np.count_nonzero(curr_state == our)
    opp_coins = np.count_nonzero(curr_state == opp)

    # player_count = np.count_nonzero(curr_state == our)
    # opp_count = np.count_nonzero(curr_state == opp)

    # score_diff = player_count - opp_count
    # # corner control bonus
    # n = curr_state.shape[0]
    # corners = [(0, 0), (0, n - 1), (n - 1, 0), (n - 1, n - 1)]
    # corner_bonus = sum(1 for (i, j) in corners if curr_state[i, j] == our)*2

    our_score = our_coins 
    opp_score = opp_coins 
    
    # return (score_diff)/10

    if our_score > opp_score:
      return 1.0
    elif our_score < opp_score:
      return 0.0
    else:
      return 0.5


  @PROFILER.profile("MCTSNode.backpropagate")
  def backpropagate(self, result) -> None:
    """
    Update tree
>>>>>>> 6776bf9d
    """

    # Some simple code to help you with timing. Consider checking
    # time_taken during your search and breaking with the best answer
    # so far when it nears 2 seconds.
    self.start_time = time.time()

    # next_move = get_valid_moves(chess_board, player)[0] #this litterally wins against a random agent 82% of the time
    if self.n_moves < self.N_OPENING:
      next_move = opening_moves[chess_board]
    else:
      next_move = self.run_ab_pruning(chess_board, player, opponent)
    self.n_moves += 1

    time_taken = time.time() - self.start_time

    print("Student agent's turn took ", time_taken, "seconds.")

    # Print profiler summary for this step
    print(PROFILER.report(top=10))

    # Dummy return (you should replace this with your actual logic)
    # Returning a random valid move as an example
    # return random_move(chess_board,player)
    return next_move<|MERGE_RESOLUTION|>--- conflicted
+++ resolved
@@ -3,9 +3,10 @@
 from agents.agent import Agent
 from store import register_agent
 import sys
-
 import numpy as np
 from helpers import random_move, execute_move, check_endgame, get_valid_moves, MoveCoordinates, get_directions, get_two_tile_directions, count_disc_count_change
+
+# Lightweight timing profiler for method-level benchmarking
 import time
 import functools
 
@@ -47,10 +48,10 @@
 
 
 offsets = np.array([(-1, 0), (1, 0), (0, -1), (0, 1),
-                    (-1, -1), (-1, 1), (1, -1), (1, 1)] + 
-
-                   [(-2, 0), (2, 0), (0, -2), (0, 2), 
-                    (-2, 1), (2, 1), (1, -2), (1, 2), 
+                    (-1, -1), (-1, 1), (1, -1), (1, 1)] +
+
+                   [(-2, 0), (2, 0), (0, -2), (0, 2),
+                    (-2, 1), (2, 1), (1, -2), (1, 2),
                     (-2, -1), (2, -1), (-1, -2), (-1, 2),
                     (-2, -2), (-2, 2), (2, -2), (2, 2)], dtype = int)
 
@@ -109,6 +110,7 @@
 
     return moves
 
+
 @PROFILER.profile("get_valid_moves")
 def new_get_valid_moves(chess_board, player: int) -> list[MoveCoordinates]:
     """
@@ -124,8 +126,6 @@
     # use global offsets (contains 1-tile and 2-tile offsets)
     M = offsets.shape[0]
 
-<<<<<<< HEAD
-=======
     # broadcast: (N,1,2) + (1,M,2) -> (N,M,2)
     src = np.stack((src_rows, src_cols), axis=1)[:, None, :]  # (N,1,2)
     dests = src + offsets[None, :, :]                         # (N,M,2)
@@ -196,7 +196,6 @@
 
     return moves
 
->>>>>>> 6776bf9d
 def print_tree(node, prefix: str = "", is_tail: bool = True):
   """Print tree sideways with branches going upward."""
   if node.parent:
@@ -212,14 +211,8 @@
     for i, child in enumerate(node.children[:-1]):
       print_tree(child, prefix + ("│   " if not is_tail else "    "), False)
     print_tree(node.children[-1], prefix + ("│   " if not is_tail else "    "), True)
-<<<<<<< HEAD
-  # print(prefix + ("└── " if is_tail else "┌── ") + f"[{node.minmax}] {node.wins}/{node.visits} UCT:{UCT: .3} Rat:{node.ratio: .3} ")
-  print(prefix + ("└── " if is_tail else "┌── ") + f"[{node.minmax}] {node.wins}/{node.visits} UCT:{UCT: .3} ")
-=======
   print(prefix + ("└── " if is_tail else "┌── ") + f"[{node.minmax}] {node.wins}/{node.visits} UCT:{UCT: .3} {source}{dest}")
   
->>>>>>> 6776bf9d
-
 
 opening_moves: dict[NDArray[np.int32], MoveCoordinates] = {}
 
@@ -263,7 +256,6 @@
     super(StudentAgent, self).__init__()
     self.start_time = 0
     self.name = "StudentAgent"
-<<<<<<< HEAD
     self.max_depth = 4
     self.start_depth = 2
     self.n_moves = 0  # to keep track of total nb of moves
@@ -306,167 +298,29 @@
     # # return f1 + f2 + f3 - (f4 + f5 + f6)  # better W rate against below (0.53)
     # return f1 + f2  # 40% faster
     return np.sum(state.board == state.max_player)  # all, faster still
-=======
-    
-    self.last_known_node = None
-    self.number_moves = 0
-
-  @PROFILER.profile("StudentAgent.mcts_search")
-  def mcts_search(self, root_state, player, iter=800):
-    
-    root = None
-
-    if self.last_known_node:
-
-      #reuse the existing tree for the subsequent iterations
-      #by matching the child of our choise with the actual opponent choice that lead to the new state
-      #Possible weird edge case: having back to back turns
-      for child in self.last_known_node.children:
-        if np.array_equal(child.state, root_state):
-          root = child
-          break
-    
-
-    if root == None:
-      root = MCTSNode(root_state, player, agent_player_id=player)
-
-    for _ in range(iter):
-      node = root
-      
-      
-      while not node.is_terminal() and node.is_fully_expanded():
-        # print("First best child")
-        node = node.best_child()
->>>>>>> 6776bf9d
-
-
-<<<<<<< HEAD
+
+
   def start_heuristic(self, state: MinimaxNode) -> float:
     return np.sum(state.board == state.max_player)  # all
-=======
-      # Simulation
-      # result = node.limited_rollout()
-      result = node.greedy_rollout()
-      # result = node.super_fast_rollout()
-
->>>>>>> 6776bf9d
-
-
-<<<<<<< HEAD
+
+
   def cutoff(self, s: MinimaxNode, depth: int) -> bool:
     pass
 
 
   def _ab_pruning(self, s: MinimaxNode, alpha: float, beta: float, depth: int) -> float:
-=======
-    print_tree(root)
-    print("-"*60)
-
-    self.last_known_node = root.best_child(c=0)
-
-    return self.last_known_node.action
-
-  def greedy_step(self, board, color, opponent):
-        """
-        Choose a move based on a simple Ataxx heuristic.
-
-        Parameters:
-        - board: 2D numpy array representing the game board.
-        - color: Integer representing the agent's color (1 for Player 1/Blue, 2 for Player 2/Brown).
-        - opponent: Integer representing the opponent's color.
-
-        Returns:
-        - MoveCoordinates: The chosen move.
-        """
-        # Get all legal moves for the current player
-        legal_moves = get_valid_moves(board, color)
-
-        if not legal_moves:
-            return None  # No valid moves available, pass turn
-
-        # Apply heuristic: maximize piece difference, corner control, and minimize opponent mobility
-        best_move = None
-        best_score = float('-inf')
-
-        for move in legal_moves:
-            simulated_board = np.copy(board)
-            execute_move(simulated_board, move, color)
-            # evaluate by piece difference, corner bonus, and opponent mobility
-            move_score = self.evaluate_board(simulated_board, color, opponent)
-
-            if move_score > best_score:
-                best_score = move_score
-                best_move = move
-
-        # Return the best move found (or random fallback)
-        return best_move 
-
-
-  def evaluate_board(self, board, color, opponent):
-
-        # piece difference
-        player_count = np.count_nonzero(board == color)
-        opp_count = np.count_nonzero(board == opponent)
-        score_diff = player_count - opp_count
-        # corner control bonus
-        n = board.shape[0]
-        corners = [(0, 0), (0, n - 1), (n - 1, 0), (n - 1, n - 1)]
-        corner_bonus = sum(1 for (i, j) in corners if board[i, j] == color) * 5
-        # penalize opponent mobility
-        opp_moves = len(get_valid_moves(board, opponent))
-        mobility_penalty = -opp_moves
-        return score_diff + corner_bonus + mobility_penalty
-
-  def step(self, chess_board, player, opponent):
->>>>>>> 6776bf9d
     """
     Recursive alpha-beta pruning call
     """
     if s.is_terminal() or depth >= self.max_depth or time.time() - self.start_time > 1.99:
       return self.utility(s)
 
-<<<<<<< HEAD
     valid_moves = _get_valid_moves(s.board, s.player)
 
     if len(valid_moves) == 0:
       return self.utility(s)
 
     succ = s.get_successors(valid_moves)
-=======
-
-    start_time = time.time()
-
-    next_move = self.mcts_search(chess_board, player)
-
-    # arr = chess_board
-    # dest = next_move.get_dest()
-    # r, c = dest
-    # h, w = arr.shape
-
-    # offsets = [(-1,0),(1,0),(0,-1),(0,1)]
-    # offsets += [(-1,-1),(-1,1),(1,-1),(1,1)]
-
-    # nbrs = [(r+dr, c+dc) for dr, dc in offsets if 0 <= r+dr < h and 0 <= c+dc < w]
-    # if not nbrs:
-    #     return np.zeros_like(arr, dtype=bool), []
-
-    # rows, cols = zip(*nbrs)
-    # rows = np.array(rows, dtype=int)
-    # cols = np.array(cols, dtype=int)
-
-    # vals_equal = (arr[rows, cols] == player)
-    # mask = np.zeros_like(arr, dtype=bool)
-    # mask[rows[vals_equal], cols[vals_equal]] = True
-
-    # coords = [(int(rr), int(cc)) for rr, cc in zip(rows[vals_equal], cols[vals_equal])]
-
-    # if len(coords) !=0:
-    #   next_move = MoveCoordinates(coords[0], dest)
-
-    
-
-    time_taken = time.time() - start_time
->>>>>>> 6776bf9d
 
     # if depth <= 2:
     #   sorted_moves = sorted(zip(succ, valid_moves),
@@ -485,23 +339,13 @@
         if alpha >= beta: return alpha
       return beta
 
-<<<<<<< HEAD
-=======
-    self.number_moves += 1
-
-    return next_move
->>>>>>> 6776bf9d
 
   @PROFILER.profile("StudentAgent.run_ab_pruning")
   def run_ab_pruning(self, chess_board, player, opponent) -> MoveCoordinates|None:
     """
     Start alpha-beta pruning
     """
-<<<<<<< HEAD
     valid_moves = _get_valid_moves(chess_board, player)
-=======
-    self.state = state
->>>>>>> 6776bf9d
 
     n = len(valid_moves)
     # print("==========================================")
@@ -529,100 +373,20 @@
       for child, move in child_move_pairs:
         alpha_ = self._ab_pruning(child, alpha, beta, self.start_depth)
 
-<<<<<<< HEAD
         if alpha < alpha_:
           alpha = alpha_
           best_move = move
-=======
-    #used to bias search 
-    self.ratio = self.board_ratio()
-    self.coin_delta = self.disk_delta()
->>>>>>> 6776bf9d
 
         if time.time() - self.start_time > 1.99:
           break
 
-<<<<<<< HEAD
       self.max_depth += 1
 
     self.max_depth = 4
     return best_move
-=======
-
-
-
-    self.number_legal_moves = len(self.untried_action)
-
-
-
-  @PROFILER.profile("MCTSNode.is_terminal")
-  def is_terminal(self) -> bool:
-    return self.number_legal_moves == 0
-  
-  @PROFILER.profile("MCTSNode.is_fully_expanded")
-  def is_fully_expanded(self):
-    return len(self.untried_action) == 0  
-
-  @PROFILER.profile("MCTSNode.expand")
-  def expand(self):
-    """
-    Expand new child node
-    """
-
-    action = self.untried_action.pop(self.rng.integers(0,len(self.untried_action))) #randomized to eliminate risk or structure
-    new_state = deepcopy(self.state)
-
-    execute_move(new_state, action, self.player)
-    new_player = 3 - self.player #flips the player
- 
->>>>>>> 6776bf9d
-
-
-<<<<<<< HEAD
+
+
   def step(self, chess_board, player, opponent):
-=======
-  @PROFILER.profile("MCTSNode.best_child")
-  def best_child(self, c=0.7):
-    """
-    Return best child using upper confidence tree comparison.  
-    """
-    return max(self.children, key=lambda child: self.UCB1(child, c))
-
-
-  @PROFILER.profile("MCTSNode.UCB1")
-  def UCB1(self, child, c) -> float:
-    # keep infinite score for unvisited children so they get explored
-    if child.visits == 0:
-      return float("inf")
-    # standard UCB: value + c * sqrt( log(parent_visits) / child_visits )
-    return (float(child.wins) / float(child.visits)) + c * np.sqrt(np.log(max(1.0, float(self.visits))) / float(child.visits))
-
-  #---------------------- Board eval functions ------------------------#
-
-  @PROFILER.profile("MCTSNode.ratio")
-  def board_ratio(self) -> float:
-
-    """"
-    Ratio of friendly to oppoent tiles
-    """
-
-    friendly_col, _ = np.nonzero(self.state == self.agent_player_id)
-    enemy_col, _ = np.nonzero(self.state == (3 - self.agent_player_id))
-
-    friendly_tiles = friendly_col.size
-    enemy_tiles = enemy_col.size
-    
-    if enemy_tiles == 0:
-      return float("inf")
-
-    return friendly_tiles/enemy_tiles
-  
-
-  @PROFILER.profile("MCTSNode.delta")
-  def disk_delta(self) -> int:
-    """
-    Calculate the change in disks after the move
->>>>>>> 6776bf9d
     """
     Implement the step function of your agent here.
     You can use the following variables to access the chess board:
@@ -632,266 +396,11 @@
     - player: 1 if this agent is playing as Player 1 (Blue), or 2 if playing as Player 2 (Brown).
     - opponent: 1 if the opponent is Player 1 (Blue), or 2 if the opponent is Player 2 (Brown).
 
-<<<<<<< HEAD
     You should return a tuple (r,c), where (r,c) is the position where your agent
     wants to place the next disc. Use functions in helpers to determine valid moves
     and more helpful tools.
 
     Please check the sample implementation in agents/random_agent.py or agents/human_agent.py for more details.
-=======
-    if self.parent:
-      our_score = np.count_nonzero(self.state == self.agent_player_id)
-      parent_score = np.count_nonzero(self.parent.state == self.agent_player_id)
-      
-      return our_score - parent_score
-    else:
-      return 0
-
-
-  def mobility_delta(self) -> int:
-    """Returns the change in number of legal moves from parent to child node"""
-
-    if self.parent:
-      our_score = self.number_legal_moves
-      parent_score = self.parent.number_legal_moves
-        
-      return our_score - parent_score
-    
-    else:
-      return 0
-
-  
-  #---------------------------- Deafault policies -----------------------#
-
-  @PROFILER.profile("MCTSNode.rollout")
-  def rollout(self) -> float:
-    """
-    Simulate game until completion. Return reward in [0,1] for agent_player_id:
-      1.0 = agent win, 0.5 = draw, 0.0 = agent loss
-    """
-    curr_state = deepcopy(self.state)
-    curr_player = self.player
-
-    stuck_flag = False
-
-    while True:
-      allowed_moves = _get_valid_moves(curr_state, curr_player)
-      number_allowed_moves = len(allowed_moves)
-
-      if number_allowed_moves == 0:
-        if stuck_flag:
-          return 0.5
-        curr_player = 3 - curr_player
-        stuck_flag = True
-        continue
-
-      move = allowed_moves[self.rng.integers(0, number_allowed_moves)]
-      execute_move(curr_state, move, curr_player)
-      is_endgame, p1, p2 = check_endgame(curr_state)
-      if is_endgame:
-        if p1 > p2:
-          winner = 1
-        elif p2 > p1:
-          winner = 2
-        else:
-          return 0.5
-        # normalize reward to [0,1] from agent perspective
-        return 1.0 if winner == self.agent_player_id else 0.0
-
-      curr_player = 3 - curr_player
-      stuck_flag = False
-
-  @PROFILER.profile("MCTSNode.lim_rollout")
-  def limited_rollout(self) -> float:
-    depth_limit = 12
-
-    curr_state = deepcopy(self.state)
-    curr_player = self.player
-
-    stuck_flag = False
-    n = 0
-
-    while n < depth_limit:
-      allowed_moves = _get_valid_moves(curr_state, curr_player)
-      number_allowed_moves = len(allowed_moves)
-
-      if number_allowed_moves == 0:
-        if stuck_flag:
-          break
-        
-        curr_player = 3 - curr_player
-        stuck_flag = True  
-        continue
-
-      move = allowed_moves[self.rng.integers(0, number_allowed_moves)]
-      execute_move(curr_state, move, curr_player)
-
-      curr_player = 3 - curr_player
-      stuck_flag = False
-      n += 1
-
-    our = self.agent_player_id
-    opp = 3 - self.agent_player_id
-
-    our_coins = np.count_nonzero(curr_state == our)
-    opp_coins = np.count_nonzero(curr_state == opp)
-
-    player_count = np.count_nonzero(curr_state == our)
-    opp_count = np.count_nonzero(curr_state == opp)
-
-    score_diff = player_count - opp_count
-    # corner control bonus
-    n = curr_state.shape[0]
-    corners = [(0, 0), (0, n - 1), (n - 1, 0), (n - 1, n - 1)]
-    corner_bonus = sum(1 for (i, j) in corners if curr_state[i, j] == our)*2
-
-    our_score = our_coins 
-    opp_score = opp_coins 
-    
-    # return (score_diff)/10
-
-    if our_score > opp_score:
-      return 1.0
-    elif our_score < opp_score:
-      return 0.0
-    else:
-      return 0.5
-    
-  def quick_greed(self, board_ref, place_ref, move, player):
-    place_ref = place_ref*0 + board_ref
-    execute_move(place_ref, move, player)
-
-    opp = 3- player
-    p_score = np.count_nonzero(place_ref == player)
-    o_score = np.count_nonzero(place_ref == opp)
-
-    return p_score - o_score
-
-
-  def greedy_rollout(self) -> float:
-    depth_limit = 5
-
-    save_state = deepcopy(self.state)
-    curr_state = deepcopy(self.state)
-
-
-    curr_player = self.player
-
-    stuck_flag = False
-    n = 0
-
-    while n < depth_limit:
-      allowed_moves = _get_valid_moves(curr_state, curr_player)
-      number_allowed_moves = len(allowed_moves)
-
-      if number_allowed_moves == 0:
-        if stuck_flag:
-          break
-        
-        curr_player = 3 - curr_player
-        stuck_flag = True  
-        continue
-      
-      next_move = max(allowed_moves, key= lambda x: self.quick_greed(curr_state, save_state, x, curr_player)) 
-      execute_move(curr_state, next_move, curr_player)
-
-      curr_player = 3 - curr_player
-      stuck_flag = False
-      n += 1
-
-    our = self.agent_player_id
-    opp = 3 - self.agent_player_id
-
-    our_coins = np.count_nonzero(curr_state == our)
-    opp_coins = np.count_nonzero(curr_state == opp)
-
-    # player_count = np.count_nonzero(curr_state == our)
-    # opp_count = np.count_nonzero(curr_state == opp)
-
-    # score_diff = player_count - opp_count
-    # # corner control bonus
-    # n = curr_state.shape[0]
-    # corners = [(0, 0), (0, n - 1), (n - 1, 0), (n - 1, n - 1)]
-    # corner_bonus = sum(1 for (i, j) in corners if curr_state[i, j] == our)*2
-
-    our_score = our_coins 
-    opp_score = opp_coins 
-    
-    # return (score_diff)/10
-
-    if our_score > opp_score:
-      return 1.0
-    elif our_score < opp_score:
-      return 0.0
-    else:
-      return 0.5
-
-  
-
-
-  def super_fast_rollout(self) -> float:
-    depth_limit = 5
-
-    curr_state = deepcopy(self.state)
-
-
-    curr_player = self.player
-
-    stuck_flag = False
-    n = 0
-
-    while n < depth_limit:
-      allowed_moves = _get_valid_moves(curr_state, curr_player)
-      number_allowed_moves = len(allowed_moves)
-
-      if number_allowed_moves == 0:
-        if stuck_flag:
-          break
-        
-        curr_player = 3 - curr_player
-        stuck_flag = True  
-        continue
-      
-      next_move = allowed_moves[0]
-      execute_move(curr_state, next_move, curr_player)
-
-      curr_player = 3 - curr_player
-      stuck_flag = False
-      n += 1
-
-    our = self.agent_player_id
-    opp = 3 - self.agent_player_id
-
-    our_coins = np.count_nonzero(curr_state == our)
-    opp_coins = np.count_nonzero(curr_state == opp)
-
-    # player_count = np.count_nonzero(curr_state == our)
-    # opp_count = np.count_nonzero(curr_state == opp)
-
-    # score_diff = player_count - opp_count
-    # # corner control bonus
-    # n = curr_state.shape[0]
-    # corners = [(0, 0), (0, n - 1), (n - 1, 0), (n - 1, n - 1)]
-    # corner_bonus = sum(1 for (i, j) in corners if curr_state[i, j] == our)*2
-
-    our_score = our_coins 
-    opp_score = opp_coins 
-    
-    # return (score_diff)/10
-
-    if our_score > opp_score:
-      return 1.0
-    elif our_score < opp_score:
-      return 0.0
-    else:
-      return 0.5
-
-
-  @PROFILER.profile("MCTSNode.backpropagate")
-  def backpropagate(self, result) -> None:
-    """
-    Update tree
->>>>>>> 6776bf9d
     """
 
     # Some simple code to help you with timing. Consider checking
