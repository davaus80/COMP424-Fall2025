# Students: Antoine Parise, Jiaqi Yang, and Thomas Nguyen
from numpy.typing import NDArray
from agents.agent import Agent
from store import register_agent
import sys
import numpy as np
from helpers import random_move, execute_move, check_endgame, get_valid_moves, MoveCoordinates, get_directions, get_two_tile_directions, count_disc_count_change

# Lightweight timing profiler for method-level benchmarking
import time
import functools


#------------- Debug tools ---------------- #

class SimpleProfiler:
  def __init__(self):
    self.data = {}  # label -> {'time': float, 'count': int}

  def _record(self, label, elapsed):
    d = self.data.setdefault(label, {'time': 0.0, 'count': 0})
    d['time'] += elapsed
    d['count'] += 1

  def profile(self, label):
    def decorator(fn):
      @functools.wraps(fn)
      def wrapper(*args, **kwargs):
        t0 = time.perf_counter()
        try:
          return fn(*args, **kwargs)
        finally:
          t1 = time.perf_counter()
          self._record(label, t1 - t0)
      return wrapper
    return decorator

  def report(self, top=10):
    items = sorted(self.data.items(), key=lambda kv: kv[1]['time'], reverse=True)[:top]
    out = ["Profiler report (label, total_time_s, calls, avg_s):"]
    for label, v in items:
      avg = v['time'] / v['count'] if v['count'] else 0.0
      out.append(f"{label:30} {v['time']:.6f}s  {v['count']:6d}  avg={avg:.6f}s")
    return "\n".join(out)


PROFILER = SimpleProfiler()


offsets = np.array([(-1, 0), (1, 0), (0, -1), (0, 1),
                    (-1, -1), (-1, 1), (1, -1), (1, 1)] +

                   [(-2, 0), (2, 0), (0, -2), (0, 2),
                    (-2, 1), (2, 1), (1, -2), (1, 2),
                    (-2, -1), (2, -1), (-1, -2), (-1, 2),
                    (-2, -2), (-2, 2), (2, -2), (2, 2)], dtype = int)

offsets_1 = np.array([(-1, 0), (1, 0), (0, -1), (0, 1), (-1, -1), (-1, 1), (1, -1), (1, 1)], dtype = int)
offsets_2 = np.array([(-2, 0), (2, 0), (0, -2), (0, 2), (-2, 1), (2, 1), (1, -2), (1, 2), 
                      (-2, -1), (2, -1), (-1, -2), (-1, 2), (-2, -2), (-2, 2), (2, -2), (2, 2)], dtype = int)

@PROFILER.profile("MCTS.get_valid_moves")
def _get_valid_moves(chess_board,player:int) -> list[MoveCoordinates]:
    """
    Vectorized get_valid_moves using numpy broadcasting.
    Returns a list[MoveCoordinates].
    """
    board_h, board_w = chess_board.shape
    # locate source pieces
    src_rows, src_cols = np.nonzero(chess_board == player)

    if src_rows.size == 0:
        return []

    # all offsets to consider
    M = offsets.shape[0]

    # create (N,1,2) src array and broadcast with (1,M,2) offsets -> (N,M,2) dests
    src = np.stack((src_rows, src_cols), axis=1)[:, None, :]  # (N,1,2)
    dests = src + offsets[None, :, :]                         # (N,M,2)

    # flatten dest coordinates and corresponding src repeats
    dest_rows = dests[..., 0].ravel()
    dest_cols = dests[..., 1].ravel()
    src_rows_rep = np.repeat(src_rows, M)
    src_cols_rep = np.repeat(src_cols, M)

    # mask: dests inside board
    in_bounds = (dest_rows >= 0) & (dest_rows < board_h) & (dest_cols >= 0) & (dest_cols < board_w)
    if not np.any(in_bounds):
        return []

    dest_rows_ib = dest_rows[in_bounds].astype(int)
    dest_cols_ib = dest_cols[in_bounds].astype(int)
    src_rows_ib = src_rows_rep[in_bounds].astype(int)
    src_cols_ib = src_cols_rep[in_bounds].astype(int)

    # mask: dest empty
    empty_mask = (chess_board[dest_rows_ib, dest_cols_ib] == 0)
    if not np.any(empty_mask):
        return []

    final_src_rows = src_rows_ib[empty_mask]
    final_src_cols = src_cols_ib[empty_mask]
    final_dest_rows = dest_rows_ib[empty_mask]
    final_dest_cols = dest_cols_ib[empty_mask]

    # build MoveCoordinates list
    moves = [MoveCoordinates((int(sr), int(sc)), (int(dr), int(dc)))
             for sr, sc, dr, dc in zip(final_src_rows, final_src_cols, final_dest_rows, final_dest_cols)]

    return moves

<<<<<<< HEAD

@PROFILER.profile("get_valid_moves")
def new_get_valid_moves(chess_board, player: int) -> list[MoveCoordinates]:
=======
@PROFILER.profile("MCTS.new_get_valid_moves")
def new_get_valid_moves(chess_board, player: int):
>>>>>>> 9109c105
    """
    Vectorized get_valid_moves that folds duplicate one-tile moves (Chebyshev dist == 1)
    that share the same destination into a single representative. Two-tile jumps are
    left as-is. Implemented without Python for-loops (uses numpy masks/unique).
    """
    board_h, board_w = chess_board.shape
    src_rows, src_cols = np.nonzero(chess_board == player)
    if src_rows.size == 0:
        return []

    # use global offsets (contains 1-tile and 2-tile offsets)
    M = offsets.shape[0]

    # broadcast: (N,1,2) + (1,M,2) -> (N,M,2)
    src = np.stack((src_rows, src_cols), axis=1)[:, None, :]  # (N,1,2)
    dests = src + offsets[None, :, :]                         # (N,M,2)

    # flatten candidates
    dest_rows = dests[..., 0].ravel()
    dest_cols = dests[..., 1].ravel()
    src_rows_rep = np.repeat(src_rows, M)
    src_cols_rep = np.repeat(src_cols, M)
    offset_idx = np.tile(np.arange(M), src_rows.size)

    # in-bounds
    in_bounds = (dest_rows >= 0) & (dest_rows < board_h) & (dest_cols >= 0) & (dest_cols < board_w)
    if not np.any(in_bounds):
        return []

    dest_rows = dest_rows[in_bounds].astype(int)
    dest_cols = dest_cols[in_bounds].astype(int)
    src_rows_rep = src_rows_rep[in_bounds].astype(int)
    src_cols_rep = src_cols_rep[in_bounds].astype(int)
    offset_idx = offset_idx[in_bounds].astype(int)

    # destination must be empty (0) and not obstacle (3)
    empty_mask = (chess_board[dest_rows, dest_cols] == 0)
    if not np.any(empty_mask):
        return []

    final_src_rows = src_rows_rep[empty_mask]
    final_src_cols = src_cols_rep[empty_mask]
    final_dest_rows = dest_rows[empty_mask]
    final_dest_cols = dest_cols[empty_mask]

    final_offset_idx = offset_idx[empty_mask]

    # identify one-tile offsets (Chebyshev distance == 1)
    is_one_tile_offset = (np.max(np.abs(offsets), axis=1) == 1)
    is_one_tile = is_one_tile_offset[final_offset_idx]


    # canonical id for destination
    dest_ids = final_dest_rows * board_w + final_dest_cols

    # For one-tile candidates: keep only the first occurrence per destination
    one_idx = np.nonzero(is_one_tile)[0]
    if one_idx.size:
        dest_ids_one = dest_ids[one_idx]
        _, unique_pos = np.unique(dest_ids_one, return_index=True)  # indices into dest_ids_one
        one_keep = one_idx[unique_pos]                              # map back to indices into full arrays
    else:
        one_keep = np.array([], dtype=int)

    # For non-one-tile (jumps): keep all
    two_keep = np.nonzero(~is_one_tile)[0]

    # combine kept indices (no loop).
    if one_keep.size or two_keep.size:
        keep_idx = np.concatenate([one_keep, two_keep])
    else:
        return []


    # build MoveCoordinates for kept candidates
    moves = [
        (MoveCoordinates((int(final_src_rows[i]), int(final_src_cols[i])),
                        (int(final_dest_rows[i]), int(final_dest_cols[i]))))
        for i in keep_idx
    ]

    return moves



@PROFILER.profile("MCTS.newer_get_valid_moves")
def newer_get_valid_moves(chess_board, player: int):
  """
  Vectorized get_valid_moves using numpy broadcasting.
  Returns a list[MoveCoordinates].
  """
  board_h, board_w = chess_board.shape
  # # locate source pieces
  src_rows, src_cols = np.nonzero(chess_board == player)

  M = offsets.shape[0]
  V = offsets_1.shape[0]
   
  # create (N,1,2) src array and broadcast with (1,M,2) offsets -> (N,M,2) dests
  src = np.stack((src_rows, src_cols), axis=1)[:, None, :]  # (N,1,2)

  # print("src", src)
  dests = src + offsets[None, :, :]                         # (N,M,2)

  # flatten dest coordinates and corresponding src repeats
  dest_rows = dests[..., 0].ravel()
  dest_cols = dests[..., 1].ravel()
  src_rows_rep = np.repeat(src_rows, M)
  src_cols_rep = np.repeat(src_cols, M)

  two_jump_mask = np.zeros(dest_rows.shape[0], dtype=bool)
  two_jump_mask[V:] = True

  #mask: move within bounds
  in_bounds = (dest_rows >= 0) & (dest_rows < board_h) & (dest_cols >= 0) & (dest_cols < board_w)
  
  dest_rows = dest_rows[in_bounds]
  dest_cols = dest_cols[in_bounds]
  src_rows = src_rows_rep[in_bounds]
  src_cols = src_cols_rep[in_bounds]

  two_jump_mask = two_jump_mask[in_bounds]

  # mask: dest empty
  is_empty_mask = (chess_board[dest_rows, dest_cols] == 0)

  src_rows = src_rows[is_empty_mask]
  src_cols = src_cols[is_empty_mask]
  dest_rows = dest_rows[is_empty_mask]
  dest_cols = dest_cols[is_empty_mask]

  two_jump_mask = two_jump_mask[is_empty_mask]

  #fold together identical moves
  keys = dest_rows * board_w + dest_cols
  _, unique_idx = np.unique(keys, return_index=True)


  two_jump_mask[unique_idx] = True 

  src_rows = src_rows[two_jump_mask]
  src_cols = src_cols[two_jump_mask]
  dest_rows = dest_rows [two_jump_mask]
  dest_cols = dest_cols[two_jump_mask]


  return list(zip(src_rows, src_cols, dest_rows, dest_cols))

  


def print_tree(node, prefix: str = "", is_tail: bool = True):
  """Print tree sideways with branches going upward."""
  if node.parent:
    UCT = node.parent.UCB1(node, c=1.4)
    dest = node.action.get_dest()
    source = node.action.get_src()
  else:
    UCT = 0.0
    dest = []
    source = []

  if node.children:
    for i, child in enumerate(node.children[:-1]):
      print_tree(child, prefix + ("│   " if not is_tail else "    "), False)
    print_tree(node.children[-1], prefix + ("│   " if not is_tail else "    "), True)
  print(prefix + ("└── " if is_tail else "┌── ") + f"[{node.minmax}] {node.wins}/{node.visits} UCT:{UCT: .3} {source}{dest}")
  

opening_moves: dict[NDArray[np.int32], MoveCoordinates] = {}


class MinimaxNode:
  def __init__(self, chess_board, max_player: int, min_player: int, is_max: bool):
    self.board = chess_board
    self.is_max = is_max
    self.player = max_player if is_max else min_player
    self.opponent = min_player if is_max else max_player
    self.max_player = max_player
    self.min_player = min_player

  def is_max_node(self):
    return self.is_max

  def is_terminal(self):
    is_endgame, _, _ = check_endgame(self.board)
    return is_endgame

  def get_successors(self, valid_moves:list[MoveCoordinates]) -> list["MinimaxNode"]:
    """
    Get all children for the current state
    """
    succ = []

    for move in valid_moves:
      board_ = np.copy(self.board)
      execute_move(board_, move, self.player)
      succ.append(MinimaxNode(board_, self.max_player, self.min_player, not self.is_max))

    return succ

@register_agent("student_agent")
class StudentAgent(Agent):
  """
  A class for your implementation. Feel free to use this class to
  add any helper functionalities needed for your agent.
  """
  def __init__(self):
    super(StudentAgent, self).__init__()
    self.start_time = 0
    self.name = "StudentAgent"
<<<<<<< HEAD
    self.max_depth = 4
    self.start_depth = 2
    self.n_moves = 0  # to keep track of total nb of moves
    self.N_OPENING = 0  # placeholder value
    # self.best_move = None  # store best max-player move so far for current turn

    # masks for heuristic calculations
    mask1 = np.ones((7, 7), dtype=bool)
    mask1[0, :] = False
    mask1[-1, :] = False
    mask1[:, 0] = False
    mask1[:, -1] = False
    self.mask1 = mask1  # non-edges
    mask2 = np.zeros((7, 7), dtype=bool)
    mask2[0, :] = True
    mask2[-1, :] = True
    mask2[:, 0] = True
    mask2[:, -1] = True
    self.mask2 = mask2  # edges
    mask3 = np.zeros((7, 7), dtype=bool)
    mask3[0][0] = True
    mask3[0][-1] = True
    mask3[-1][0] = True
    mask3[-1][-1] = True
    self.mask3 = mask3  # corners

    self.random_pool = np.random.randint(0, 48, size=10_000)


  def utility(self, state: MinimaxNode) -> float:
    # # f1 to f3: nb of max player discs in mask
    # f1 = np.sum(state.board[self.mask1] == state.max_player)  # non-edges
    # f2 = np.sum(state.board[self.mask2] == state.max_player)  # edges
    # f3 = np.sum(state.board[self.mask3] == state.max_player)  # corners
    # #
    # # # f4 to f6: nb of min player discs in mask
    # f4 = np.sum(state.board[self.mask1] == state.min_player)  # non-edges
    # f5 = np.sum(state.board[self.mask2] == state.min_player)  # edges
    # f6 = np.sum(state.board[self.mask3] == state.min_player)  # corners
    # # return f1 + f2 + f3 - (f4 + f5 + f6)  # better W rate against below (0.53)
    # return f1 + f2  # 40% faster
    return np.sum(state.board == state.max_player)  # all, faster still


  def start_heuristic(self, state: MinimaxNode) -> float:
    return np.sum(state.board == state.max_player)  # all


  def cutoff(self, s: MinimaxNode, depth: int) -> bool:
    pass


  def _ab_pruning(self, s: MinimaxNode, alpha: float, beta: float, depth: int) -> float:
    """
    Recursive alpha-beta pruning call
    """
    if s.is_terminal() or depth >= self.max_depth or time.time() - self.start_time > 1.99:
      return self.utility(s)
=======
    
    self.last_known_node = None
    self.number_moves = 0

  @PROFILER.profile("StudentAgent.mcts_search")
  def mcts_search(self, root_state, player, iter=200):
    
    root = None

    if self.last_known_node:

      #reuse the existing tree for the subsequent iterations
      #by matching the child of our choise with the actual opponent choice that lead to the new state
      #Possible weird edge case: having back to back turns
      for child in self.last_known_node.children:
        if np.array_equal(child.state, root_state):
          root = child
          break
    

    if root == None:
      root = MCTSNode(root_state, player, agent_player_id=player)

    for _ in range(iter):
      node = root
      
      
      while not node.is_terminal() and node.is_fully_expanded():
        # print("First best child")
        node = node.best_child()
>>>>>>> 9109c105

    valid_moves = _get_valid_moves(s.board, s.player)

<<<<<<< HEAD
    if len(valid_moves) == 0:
      return self.utility(s)
=======
      # Simulation
      result = node.limited_rollout()
      # result = node.greedy_rollout()
      # result = node.super_fast_rollout()
>>>>>>> 9109c105

    succ = s.get_successors(valid_moves)

    # if depth <= 2:
    #   sorted_moves = sorted(zip(succ, valid_moves),
    #                         key = lambda t: np.sum(t[0].board == t[0].max_player),
    #                         reverse=True)
    #   succ = [t[0] for t in sorted_moves]

<<<<<<< HEAD
    if s.is_max_node(): #max player case
      for s_ in succ:
        alpha = max(alpha, self._ab_pruning(s_, alpha, beta, depth + 1))
        if alpha >= beta: return beta
      return alpha
    else: #min player case
      for s_ in succ:
        beta = min(beta, self._ab_pruning(s_, alpha, beta, depth + 1))
        if alpha >= beta: return alpha
      return beta
=======
    # print_tree(root)
    print("-"*60)
>>>>>>> 9109c105


  @PROFILER.profile("StudentAgent.run_ab_pruning")
  def run_ab_pruning(self, chess_board, player, opponent) -> MoveCoordinates|None:
    """
    Start alpha-beta pruning
    """
    valid_moves = _get_valid_moves(chess_board, player)

    n = len(valid_moves)
    # print("==========================================")
    # print(f"# of valid moves: {n}")
    if n == 0:
      return None
    elif n == 1:
      return valid_moves[0]
    # if len(valid_moves) == 0:
    #   return None

    node = MinimaxNode(chess_board, player, opponent, True)
    succ = node.get_successors(valid_moves)

    best_move = None

    alpha = -sys.maxsize
    beta = sys.maxsize

    child_move_pairs = list(zip(succ, valid_moves))
    child_move_pairs.sort(key = lambda t: np.sum(t[0].board == t[0].max_player), reverse=True)

    # compute alpha and get best move for the turn, with iterative deepening
    while time.time() - self.start_time < 1.99:
      for child, move in child_move_pairs:
        alpha_ = self._ab_pruning(child, alpha, beta, self.start_depth)

        if alpha < alpha_:
          alpha = alpha_
          best_move = move

        if time.time() - self.start_time > 1.99:
          break

      self.max_depth += 1

    self.max_depth = 4
    return best_move


  def step(self, chess_board, player, opponent):
    """
    Implement the step function of your agent here.
    You can use the following variables to access the chess board:
    - chess_board: a numpy array of shape (board_size, board_size)
      where 0 represents an empty spot, 1 represents Player 1's discs (Blue),
      and 2 represents Player 2's discs (Brown).
    - player: 1 if this agent is playing as Player 1 (Blue), or 2 if playing as Player 2 (Brown).
    - opponent: 1 if the opponent is Player 1 (Blue), or 2 if the opponent is Player 2 (Brown).

    You should return a tuple (r,c), where (r,c) is the position where your agent
    wants to place the next disc. Use functions in helpers to determine valid moves
    and more helpful tools.

    Please check the sample implementation in agents/random_agent.py or agents/human_agent.py for more details.
    """

    # Some simple code to help you with timing. Consider checking
    # time_taken during your search and breaking with the best answer
    # so far when it nears 2 seconds.
    self.start_time = time.time()

<<<<<<< HEAD
    # next_move = get_valid_moves(chess_board, player)[0] #this litterally wins against a random agent 82% of the time
    if self.n_moves < self.N_OPENING:
      next_move = opening_moves[chess_board]
    else:
      next_move = self.run_ab_pruning(chess_board, player, opponent)
    self.n_moves += 1
=======
    start_time = time.time()

    next_move = self.mcts_search(chess_board, player)


  

    
>>>>>>> 9109c105

    time_taken = time.time() - self.start_time

    print("Student agent's turn took ", time_taken, "seconds.")

    # Print profiler summary for this step
    print(PROFILER.report(top=10))

<<<<<<< HEAD
    # Dummy return (you should replace this with your actual logic)
    # Returning a random valid move as an example
    # return random_move(chess_board,player)
    return next_move
=======
    self.number_moves += 1

    return next_move

class MCTSNode:
  def __init__(self, state, player:int, agent_player_id: int | None = None, parent=None, action=None, rng=np.random.default_rng()):
    """
    state         : board state for this node
    player        : player to move at this node (1 or 2)
    agent_player_id: which player id is "our" agent (used to evaluate rollouts)
    """
    self.state = state

    # agent player id (who we consider the "maximizing" agent)
    self.agent_player_id = player if agent_player_id is None else agent_player_id

    self.parent = parent
    self.action = action
    self.children = []

    # player to move at this node
    self.player = player

    # minmax flag: 0 means node is for agent (max), 1 means opponent (min)
    self.minmax = 0 if self.player == self.agent_player_id else 1

    self.visits = 0.0
    self.wins  = 0.0

    self.rng = rng

    #used to bias search 
    self.ratio = self.board_ratio()
    self.coin_delta = self.disk_delta()

    # Initialize list of legal moves for this node's player
    self.untried_action = newer_get_valid_moves(self.state, self.player)




    self.number_legal_moves = len(self.untried_action)



  @PROFILER.profile("MCTSNode.is_terminal")
  def is_terminal(self) -> bool:
    return self.number_legal_moves == 0
  
  @PROFILER.profile("MCTSNode.is_fully_expanded")
  def is_fully_expanded(self):
    return len(self.untried_action) == 0  

  @PROFILER.profile("MCTSNode.expand")
  def expand(self):
    """
    Expand new child node
    """

    action__int = self.untried_action.pop(self.rng.integers(0,len(self.untried_action))) #randomized to eliminate risk or structure
    action = MoveCoordinates((action__int[0], action__int[1]), (action__int[2], action__int[3]))
    new_state = deepcopy(self.state)

    execute_move(new_state, action, self.player)
    new_player = 3 - self.player #flips the player
 

    child = MCTSNode(new_state, new_player, self.agent_player_id, parent=self, action=action, rng=self.rng) 
    self.children.append(child)
    return child

  @PROFILER.profile("MCTSNode.best_child")
  def best_child(self, c=0.7):
    """
    Return best child using upper confidence tree comparison.  
    """
    return max(self.children, key=lambda child: self.UCB1(child, c))


  @PROFILER.profile("MCTSNode.UCB1")
  def UCB1(self, child, c) -> float:
    # keep infinite score for unvisited children so they get explored
    if child.visits == 0:
      return float("inf")
    # standard UCB: value + c * sqrt( log(parent_visits) / child_visits )
    return (float(child.wins) / float(child.visits)) + c * np.sqrt(np.log(max(1.0, float(self.visits))) / float(child.visits))

  #---------------------- Board eval functions ------------------------#

  @PROFILER.profile("MCTSNode.ratio")
  def board_ratio(self) -> float:

    """"
    Ratio of friendly to oppoent tiles
    """

    friendly_col, _ = np.nonzero(self.state == self.agent_player_id)
    enemy_col, _ = np.nonzero(self.state == (3 - self.agent_player_id))

    friendly_tiles = friendly_col.size
    enemy_tiles = enemy_col.size
    
    if enemy_tiles == 0:
      return float("inf")

    return friendly_tiles/enemy_tiles
  

  @PROFILER.profile("MCTSNode.delta")
  def disk_delta(self) -> int:
    """
    Calculate the change in disks after the move
    """

    if self.parent:
      our_score = np.count_nonzero(self.state == self.agent_player_id)
      parent_score = np.count_nonzero(self.parent.state == self.agent_player_id)
      
      return our_score - parent_score
    else:
      return 0


  def mobility_delta(self) -> int:
    """Returns the change in number of legal moves from parent to child node"""

    if self.parent:
      our_score = self.number_legal_moves
      parent_score = self.parent.number_legal_moves
        
      return our_score - parent_score
    
    else:
      return 0

  
  #---------------------------- Deafault policies -----------------------#

  @PROFILER.profile("MCTSNode.rollout")
  def rollout(self) -> float:
    """
    Simulate game until completion. Return reward in [0,1] for agent_player_id:
      1.0 = agent win, 0.5 = draw, 0.0 = agent loss
    """
    curr_state = deepcopy(self.state)
    curr_player = self.player

    stuck_flag = False

    while True:
      allowed_moves = _get_valid_moves(curr_state, curr_player)
      number_allowed_moves = len(allowed_moves)

      if number_allowed_moves == 0:
        if stuck_flag:
          return 0.5
        curr_player = 3 - curr_player
        stuck_flag = True
        continue

      move = allowed_moves[self.rng.integers(0, number_allowed_moves)]
      execute_move(curr_state, move, curr_player)
      is_endgame, p1, p2 = check_endgame(curr_state)
      if is_endgame:
        if p1 > p2:
          winner = 1
        elif p2 > p1:
          winner = 2
        else:
          return 0.5
        # normalize reward to [0,1] from agent perspective
        return 1.0 if winner == self.agent_player_id else 0.0

      curr_player = 3 - curr_player
      stuck_flag = False

  @PROFILER.profile("MCTSNode.lim_rollout")
  def limited_rollout(self) -> float:
    depth_limit = 12

    curr_state = deepcopy(self.state)
    curr_player = self.player

    stuck_flag = False
    n = 0

    while n < depth_limit:
      allowed_moves = newer_get_valid_moves(curr_state, curr_player)
      number_allowed_moves = len(allowed_moves)

      if number_allowed_moves == 0:
        if stuck_flag:
          break
        
        curr_player = 3 - curr_player
        stuck_flag = True  
        continue
      
      m = allowed_moves[self.rng.integers(0, number_allowed_moves)]
      next_move = MoveCoordinates((m[0], m[1]), (m[2], m[3]))
      # move = allowed_moves[self.rng.integers(0, number_allowed_moves)]
      execute_move(curr_state, next_move, curr_player)

      curr_player = 3 - curr_player
      stuck_flag = False
      n += 1

    our = self.agent_player_id
    opp = 3 - self.agent_player_id

    our_coins = np.count_nonzero(curr_state == our)
    opp_coins = np.count_nonzero(curr_state == opp)

    player_count = np.count_nonzero(curr_state == our)
    opp_count = np.count_nonzero(curr_state == opp)

    score_diff = player_count - opp_count
    # corner control bonus
    n = curr_state.shape[0]
    corners = [(0, 0), (0, n - 1), (n - 1, 0), (n - 1, n - 1)]
    corner_bonus = sum(1 for (i, j) in corners if curr_state[i, j] == our)*2

    our_score = our_coins 
    opp_score = opp_coins 
    
    # return (score_diff)/10

    if our_score > opp_score:
      return 1.0
    elif our_score < opp_score:
      return 0.0
    else:
      return 0.5
  
  def quick_greed(self, board_ref, place_ref, move, player):
    place_ref = place_ref*0 + board_ref
    execute_move(place_ref, move, player)

    opp = 3- player
    p_score = np.count_nonzero(place_ref == player)
    o_score = np.count_nonzero(place_ref == opp)

    return p_score - o_score

  @PROFILER.profile("MCTSNode.greedy_rollout")
  def greedy_rollout(self) -> float:
    depth_limit = 5

    save_state = deepcopy(self.state)
    curr_state = deepcopy(self.state)


    curr_player = self.player

    stuck_flag = False
    n = 0

    while n < depth_limit:
      allowed_moves = _get_valid_moves(curr_state, curr_player)
      number_allowed_moves = len(allowed_moves)

      if number_allowed_moves == 0:
        if stuck_flag:
          break
        
        curr_player = 3 - curr_player
        stuck_flag = True  
        continue
      
      next_move = max(allowed_moves, key= lambda x: self.quick_greed(curr_state, save_state, x, curr_player)) 
      execute_move(curr_state, next_move, curr_player)

      curr_player = 3 - curr_player
      stuck_flag = False
      n += 1

    our = self.agent_player_id
    opp = 3 - self.agent_player_id

    our_coins = np.count_nonzero(curr_state == our)
    opp_coins = np.count_nonzero(curr_state == opp)

    # player_count = np.count_nonzero(curr_state == our)
    # opp_count = np.count_nonzero(curr_state == opp)

    # score_diff = player_count - opp_count
    # # corner control bonus
    # n = curr_state.shape[0]
    # corners = [(0, 0), (0, n - 1), (n - 1, 0), (n - 1, n - 1)]
    # corner_bonus = sum(1 for (i, j) in corners if curr_state[i, j] == our)*2

    our_score = our_coins 
    opp_score = opp_coins 
    
    # return (score_diff)/10

    if our_score > opp_score:
      return 1.0
    elif our_score < opp_score:
      return 0.0
    else:
      return 0.5

  


  def super_fast_rollout(self) -> float:
    depth_limit = 5

    curr_state = deepcopy(self.state)


    curr_player = self.player

    stuck_flag = False
    n = 0

    while n < depth_limit:
      allowed_moves = newer_get_valid_moves(curr_state, curr_player)
      number_allowed_moves = len(allowed_moves)

      if number_allowed_moves == 0:
        if stuck_flag:
          break
        
        curr_player = 3 - curr_player
        stuck_flag = True  
        continue
      
      m = allowed_moves[0]
      next_move = MoveCoordinates((m[0], m[1]), (m[2], m[3]))
      execute_move(curr_state, next_move, curr_player)

      curr_player = 3 - curr_player
      stuck_flag = False
      n += 1

    our = self.agent_player_id
    opp = 3 - self.agent_player_id

    our_coins = np.count_nonzero(curr_state == our)
    opp_coins = np.count_nonzero(curr_state == opp)

    # player_count = np.count_nonzero(curr_state == our)
    # opp_count = np.count_nonzero(curr_state == opp)

    # score_diff = player_count - opp_count
    # # corner control bonus
    # n = curr_state.shape[0]
    # corners = [(0, 0), (0, n - 1), (n - 1, 0), (n - 1, n - 1)]
    # corner_bonus = sum(1 for (i, j) in corners if curr_state[i, j] == our)*2

    our_score = our_coins 
    opp_score = opp_coins 
    
    # return (score_diff)/10

    if our_score > opp_score:
      return 1.0
    elif our_score < opp_score:
      return 0.0
    else:
      return 0.5


  @PROFILER.profile("MCTSNode.backpropagate")
  def backpropagate(self, result) -> None:
    """
    Update tree
    """
    self.visits += 1
    self.wins += result

    if self.parent:
      self.parent.backpropagate(result)























>>>>>>> 9109c105
<|MERGE_RESOLUTION|>--- conflicted
+++ resolved
@@ -56,10 +56,11 @@
                     (-2, -2), (-2, 2), (2, -2), (2, 2)], dtype = int)
 
 offsets_1 = np.array([(-1, 0), (1, 0), (0, -1), (0, 1), (-1, -1), (-1, 1), (1, -1), (1, 1)], dtype = int)
-offsets_2 = np.array([(-2, 0), (2, 0), (0, -2), (0, 2), (-2, 1), (2, 1), (1, -2), (1, 2), 
+offsets_2 = np.array([(-2, 0), (2, 0), (0, -2), (0, 2), (-2, 1), (2, 1), (1, -2), (1, 2),
                       (-2, -1), (2, -1), (-1, -2), (-1, 2), (-2, -2), (-2, 2), (2, -2), (2, 2)], dtype = int)
 
-@PROFILER.profile("MCTS.get_valid_moves")
+
+@PROFILER.profile("get_valid_moves")
 def _get_valid_moves(chess_board,player:int) -> list[MoveCoordinates]:
     """
     Vectorized get_valid_moves using numpy broadcasting.
@@ -111,14 +112,9 @@
 
     return moves
 
-<<<<<<< HEAD
 
 @PROFILER.profile("get_valid_moves")
 def new_get_valid_moves(chess_board, player: int) -> list[MoveCoordinates]:
-=======
-@PROFILER.profile("MCTS.new_get_valid_moves")
-def new_get_valid_moves(chess_board, player: int):
->>>>>>> 9109c105
     """
     Vectorized get_valid_moves that folds duplicate one-tile moves (Chebyshev dist == 1)
     that share the same destination into a single representative. Two-tile jumps are
@@ -195,8 +191,8 @@
 
     # build MoveCoordinates for kept candidates
     moves = [
-        (MoveCoordinates((int(final_src_rows[i]), int(final_src_cols[i])),
-                        (int(final_dest_rows[i]), int(final_dest_cols[i]))))
+        MoveCoordinates((int(final_src_rows[i]), int(final_src_cols[i])),
+                        (int(final_dest_rows[i]), int(final_dest_cols[i])))
         for i in keep_idx
     ]
 
@@ -216,7 +212,7 @@
 
   M = offsets.shape[0]
   V = offsets_1.shape[0]
-   
+
   # create (N,1,2) src array and broadcast with (1,M,2) offsets -> (N,M,2) dests
   src = np.stack((src_rows, src_cols), axis=1)[:, None, :]  # (N,1,2)
 
@@ -234,7 +230,7 @@
 
   #mask: move within bounds
   in_bounds = (dest_rows >= 0) & (dest_rows < board_h) & (dest_cols >= 0) & (dest_cols < board_w)
-  
+
   dest_rows = dest_rows[in_bounds]
   dest_cols = dest_cols[in_bounds]
   src_rows = src_rows_rep[in_bounds]
@@ -257,7 +253,7 @@
   _, unique_idx = np.unique(keys, return_index=True)
 
 
-  two_jump_mask[unique_idx] = True 
+  two_jump_mask[unique_idx] = True
 
   src_rows = src_rows[two_jump_mask]
   src_cols = src_cols[two_jump_mask]
@@ -267,7 +263,7 @@
 
   return list(zip(src_rows, src_cols, dest_rows, dest_cols))
 
-  
+
 
 
 def print_tree(node, prefix: str = "", is_tail: bool = True):
@@ -330,7 +326,6 @@
     super(StudentAgent, self).__init__()
     self.start_time = 0
     self.name = "StudentAgent"
-<<<<<<< HEAD
     self.max_depth = 4
     self.start_depth = 2
     self.n_moves = 0  # to keep track of total nb of moves
@@ -389,50 +384,11 @@
     """
     if s.is_terminal() or depth >= self.max_depth or time.time() - self.start_time > 1.99:
       return self.utility(s)
-=======
-    
-    self.last_known_node = None
-    self.number_moves = 0
-
-  @PROFILER.profile("StudentAgent.mcts_search")
-  def mcts_search(self, root_state, player, iter=200):
-    
-    root = None
-
-    if self.last_known_node:
-
-      #reuse the existing tree for the subsequent iterations
-      #by matching the child of our choise with the actual opponent choice that lead to the new state
-      #Possible weird edge case: having back to back turns
-      for child in self.last_known_node.children:
-        if np.array_equal(child.state, root_state):
-          root = child
-          break
-    
-
-    if root == None:
-      root = MCTSNode(root_state, player, agent_player_id=player)
-
-    for _ in range(iter):
-      node = root
-      
-      
-      while not node.is_terminal() and node.is_fully_expanded():
-        # print("First best child")
-        node = node.best_child()
->>>>>>> 9109c105
 
     valid_moves = _get_valid_moves(s.board, s.player)
 
-<<<<<<< HEAD
     if len(valid_moves) == 0:
       return self.utility(s)
-=======
-      # Simulation
-      result = node.limited_rollout()
-      # result = node.greedy_rollout()
-      # result = node.super_fast_rollout()
->>>>>>> 9109c105
 
     succ = s.get_successors(valid_moves)
 
@@ -442,7 +398,6 @@
     #                         reverse=True)
     #   succ = [t[0] for t in sorted_moves]
 
-<<<<<<< HEAD
     if s.is_max_node(): #max player case
       for s_ in succ:
         alpha = max(alpha, self._ab_pruning(s_, alpha, beta, depth + 1))
@@ -453,10 +408,6 @@
         beta = min(beta, self._ab_pruning(s_, alpha, beta, depth + 1))
         if alpha >= beta: return alpha
       return beta
-=======
-    # print_tree(root)
-    print("-"*60)
->>>>>>> 9109c105
 
 
   @PROFILER.profile("StudentAgent.run_ab_pruning")
@@ -527,23 +478,12 @@
     # so far when it nears 2 seconds.
     self.start_time = time.time()
 
-<<<<<<< HEAD
     # next_move = get_valid_moves(chess_board, player)[0] #this litterally wins against a random agent 82% of the time
     if self.n_moves < self.N_OPENING:
       next_move = opening_moves[chess_board]
     else:
       next_move = self.run_ab_pruning(chess_board, player, opponent)
     self.n_moves += 1
-=======
-    start_time = time.time()
-
-    next_move = self.mcts_search(chess_board, player)
-
-
-  
-
-    
->>>>>>> 9109c105
 
     time_taken = time.time() - self.start_time
 
@@ -552,408 +492,7 @@
     # Print profiler summary for this step
     print(PROFILER.report(top=10))
 
-<<<<<<< HEAD
     # Dummy return (you should replace this with your actual logic)
     # Returning a random valid move as an example
     # return random_move(chess_board,player)
-    return next_move
-=======
-    self.number_moves += 1
-
-    return next_move
-
-class MCTSNode:
-  def __init__(self, state, player:int, agent_player_id: int | None = None, parent=None, action=None, rng=np.random.default_rng()):
-    """
-    state         : board state for this node
-    player        : player to move at this node (1 or 2)
-    agent_player_id: which player id is "our" agent (used to evaluate rollouts)
-    """
-    self.state = state
-
-    # agent player id (who we consider the "maximizing" agent)
-    self.agent_player_id = player if agent_player_id is None else agent_player_id
-
-    self.parent = parent
-    self.action = action
-    self.children = []
-
-    # player to move at this node
-    self.player = player
-
-    # minmax flag: 0 means node is for agent (max), 1 means opponent (min)
-    self.minmax = 0 if self.player == self.agent_player_id else 1
-
-    self.visits = 0.0
-    self.wins  = 0.0
-
-    self.rng = rng
-
-    #used to bias search 
-    self.ratio = self.board_ratio()
-    self.coin_delta = self.disk_delta()
-
-    # Initialize list of legal moves for this node's player
-    self.untried_action = newer_get_valid_moves(self.state, self.player)
-
-
-
-
-    self.number_legal_moves = len(self.untried_action)
-
-
-
-  @PROFILER.profile("MCTSNode.is_terminal")
-  def is_terminal(self) -> bool:
-    return self.number_legal_moves == 0
-  
-  @PROFILER.profile("MCTSNode.is_fully_expanded")
-  def is_fully_expanded(self):
-    return len(self.untried_action) == 0  
-
-  @PROFILER.profile("MCTSNode.expand")
-  def expand(self):
-    """
-    Expand new child node
-    """
-
-    action__int = self.untried_action.pop(self.rng.integers(0,len(self.untried_action))) #randomized to eliminate risk or structure
-    action = MoveCoordinates((action__int[0], action__int[1]), (action__int[2], action__int[3]))
-    new_state = deepcopy(self.state)
-
-    execute_move(new_state, action, self.player)
-    new_player = 3 - self.player #flips the player
- 
-
-    child = MCTSNode(new_state, new_player, self.agent_player_id, parent=self, action=action, rng=self.rng) 
-    self.children.append(child)
-    return child
-
-  @PROFILER.profile("MCTSNode.best_child")
-  def best_child(self, c=0.7):
-    """
-    Return best child using upper confidence tree comparison.  
-    """
-    return max(self.children, key=lambda child: self.UCB1(child, c))
-
-
-  @PROFILER.profile("MCTSNode.UCB1")
-  def UCB1(self, child, c) -> float:
-    # keep infinite score for unvisited children so they get explored
-    if child.visits == 0:
-      return float("inf")
-    # standard UCB: value + c * sqrt( log(parent_visits) / child_visits )
-    return (float(child.wins) / float(child.visits)) + c * np.sqrt(np.log(max(1.0, float(self.visits))) / float(child.visits))
-
-  #---------------------- Board eval functions ------------------------#
-
-  @PROFILER.profile("MCTSNode.ratio")
-  def board_ratio(self) -> float:
-
-    """"
-    Ratio of friendly to oppoent tiles
-    """
-
-    friendly_col, _ = np.nonzero(self.state == self.agent_player_id)
-    enemy_col, _ = np.nonzero(self.state == (3 - self.agent_player_id))
-
-    friendly_tiles = friendly_col.size
-    enemy_tiles = enemy_col.size
-    
-    if enemy_tiles == 0:
-      return float("inf")
-
-    return friendly_tiles/enemy_tiles
-  
-
-  @PROFILER.profile("MCTSNode.delta")
-  def disk_delta(self) -> int:
-    """
-    Calculate the change in disks after the move
-    """
-
-    if self.parent:
-      our_score = np.count_nonzero(self.state == self.agent_player_id)
-      parent_score = np.count_nonzero(self.parent.state == self.agent_player_id)
-      
-      return our_score - parent_score
-    else:
-      return 0
-
-
-  def mobility_delta(self) -> int:
-    """Returns the change in number of legal moves from parent to child node"""
-
-    if self.parent:
-      our_score = self.number_legal_moves
-      parent_score = self.parent.number_legal_moves
-        
-      return our_score - parent_score
-    
-    else:
-      return 0
-
-  
-  #---------------------------- Deafault policies -----------------------#
-
-  @PROFILER.profile("MCTSNode.rollout")
-  def rollout(self) -> float:
-    """
-    Simulate game until completion. Return reward in [0,1] for agent_player_id:
-      1.0 = agent win, 0.5 = draw, 0.0 = agent loss
-    """
-    curr_state = deepcopy(self.state)
-    curr_player = self.player
-
-    stuck_flag = False
-
-    while True:
-      allowed_moves = _get_valid_moves(curr_state, curr_player)
-      number_allowed_moves = len(allowed_moves)
-
-      if number_allowed_moves == 0:
-        if stuck_flag:
-          return 0.5
-        curr_player = 3 - curr_player
-        stuck_flag = True
-        continue
-
-      move = allowed_moves[self.rng.integers(0, number_allowed_moves)]
-      execute_move(curr_state, move, curr_player)
-      is_endgame, p1, p2 = check_endgame(curr_state)
-      if is_endgame:
-        if p1 > p2:
-          winner = 1
-        elif p2 > p1:
-          winner = 2
-        else:
-          return 0.5
-        # normalize reward to [0,1] from agent perspective
-        return 1.0 if winner == self.agent_player_id else 0.0
-
-      curr_player = 3 - curr_player
-      stuck_flag = False
-
-  @PROFILER.profile("MCTSNode.lim_rollout")
-  def limited_rollout(self) -> float:
-    depth_limit = 12
-
-    curr_state = deepcopy(self.state)
-    curr_player = self.player
-
-    stuck_flag = False
-    n = 0
-
-    while n < depth_limit:
-      allowed_moves = newer_get_valid_moves(curr_state, curr_player)
-      number_allowed_moves = len(allowed_moves)
-
-      if number_allowed_moves == 0:
-        if stuck_flag:
-          break
-        
-        curr_player = 3 - curr_player
-        stuck_flag = True  
-        continue
-      
-      m = allowed_moves[self.rng.integers(0, number_allowed_moves)]
-      next_move = MoveCoordinates((m[0], m[1]), (m[2], m[3]))
-      # move = allowed_moves[self.rng.integers(0, number_allowed_moves)]
-      execute_move(curr_state, next_move, curr_player)
-
-      curr_player = 3 - curr_player
-      stuck_flag = False
-      n += 1
-
-    our = self.agent_player_id
-    opp = 3 - self.agent_player_id
-
-    our_coins = np.count_nonzero(curr_state == our)
-    opp_coins = np.count_nonzero(curr_state == opp)
-
-    player_count = np.count_nonzero(curr_state == our)
-    opp_count = np.count_nonzero(curr_state == opp)
-
-    score_diff = player_count - opp_count
-    # corner control bonus
-    n = curr_state.shape[0]
-    corners = [(0, 0), (0, n - 1), (n - 1, 0), (n - 1, n - 1)]
-    corner_bonus = sum(1 for (i, j) in corners if curr_state[i, j] == our)*2
-
-    our_score = our_coins 
-    opp_score = opp_coins 
-    
-    # return (score_diff)/10
-
-    if our_score > opp_score:
-      return 1.0
-    elif our_score < opp_score:
-      return 0.0
-    else:
-      return 0.5
-  
-  def quick_greed(self, board_ref, place_ref, move, player):
-    place_ref = place_ref*0 + board_ref
-    execute_move(place_ref, move, player)
-
-    opp = 3- player
-    p_score = np.count_nonzero(place_ref == player)
-    o_score = np.count_nonzero(place_ref == opp)
-
-    return p_score - o_score
-
-  @PROFILER.profile("MCTSNode.greedy_rollout")
-  def greedy_rollout(self) -> float:
-    depth_limit = 5
-
-    save_state = deepcopy(self.state)
-    curr_state = deepcopy(self.state)
-
-
-    curr_player = self.player
-
-    stuck_flag = False
-    n = 0
-
-    while n < depth_limit:
-      allowed_moves = _get_valid_moves(curr_state, curr_player)
-      number_allowed_moves = len(allowed_moves)
-
-      if number_allowed_moves == 0:
-        if stuck_flag:
-          break
-        
-        curr_player = 3 - curr_player
-        stuck_flag = True  
-        continue
-      
-      next_move = max(allowed_moves, key= lambda x: self.quick_greed(curr_state, save_state, x, curr_player)) 
-      execute_move(curr_state, next_move, curr_player)
-
-      curr_player = 3 - curr_player
-      stuck_flag = False
-      n += 1
-
-    our = self.agent_player_id
-    opp = 3 - self.agent_player_id
-
-    our_coins = np.count_nonzero(curr_state == our)
-    opp_coins = np.count_nonzero(curr_state == opp)
-
-    # player_count = np.count_nonzero(curr_state == our)
-    # opp_count = np.count_nonzero(curr_state == opp)
-
-    # score_diff = player_count - opp_count
-    # # corner control bonus
-    # n = curr_state.shape[0]
-    # corners = [(0, 0), (0, n - 1), (n - 1, 0), (n - 1, n - 1)]
-    # corner_bonus = sum(1 for (i, j) in corners if curr_state[i, j] == our)*2
-
-    our_score = our_coins 
-    opp_score = opp_coins 
-    
-    # return (score_diff)/10
-
-    if our_score > opp_score:
-      return 1.0
-    elif our_score < opp_score:
-      return 0.0
-    else:
-      return 0.5
-
-  
-
-
-  def super_fast_rollout(self) -> float:
-    depth_limit = 5
-
-    curr_state = deepcopy(self.state)
-
-
-    curr_player = self.player
-
-    stuck_flag = False
-    n = 0
-
-    while n < depth_limit:
-      allowed_moves = newer_get_valid_moves(curr_state, curr_player)
-      number_allowed_moves = len(allowed_moves)
-
-      if number_allowed_moves == 0:
-        if stuck_flag:
-          break
-        
-        curr_player = 3 - curr_player
-        stuck_flag = True  
-        continue
-      
-      m = allowed_moves[0]
-      next_move = MoveCoordinates((m[0], m[1]), (m[2], m[3]))
-      execute_move(curr_state, next_move, curr_player)
-
-      curr_player = 3 - curr_player
-      stuck_flag = False
-      n += 1
-
-    our = self.agent_player_id
-    opp = 3 - self.agent_player_id
-
-    our_coins = np.count_nonzero(curr_state == our)
-    opp_coins = np.count_nonzero(curr_state == opp)
-
-    # player_count = np.count_nonzero(curr_state == our)
-    # opp_count = np.count_nonzero(curr_state == opp)
-
-    # score_diff = player_count - opp_count
-    # # corner control bonus
-    # n = curr_state.shape[0]
-    # corners = [(0, 0), (0, n - 1), (n - 1, 0), (n - 1, n - 1)]
-    # corner_bonus = sum(1 for (i, j) in corners if curr_state[i, j] == our)*2
-
-    our_score = our_coins 
-    opp_score = opp_coins 
-    
-    # return (score_diff)/10
-
-    if our_score > opp_score:
-      return 1.0
-    elif our_score < opp_score:
-      return 0.0
-    else:
-      return 0.5
-
-
-  @PROFILER.profile("MCTSNode.backpropagate")
-  def backpropagate(self, result) -> None:
-    """
-    Update tree
-    """
-    self.visits += 1
-    self.wins += result
-
-    if self.parent:
-      self.parent.backpropagate(result)
-
-
-
-
-
-
-
-
-
-
-
-
-
-
-
-
-
-
-
-
-
-
-
->>>>>>> 9109c105
+    return next_move