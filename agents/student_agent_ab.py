--- conflicted
+++ resolved
@@ -165,12 +165,9 @@
     # f4 = np.sum(state.board[self.mask1] == state.min_player)  # non-edges
     # f5 = np.sum(state.board[self.mask2] == state.min_player)  # edges
     # f6 = np.sum(state.board[self.mask3] == state.min_player)  # corners
-<<<<<<< HEAD
     # return f1 + f2 + f3 - (f4 + f5 + f6)
-=======
->>>>>>> 8ba06f80
     return f1 + f2
-  
+
   def evaluate_terminal(self, state: MinimaxNode):
     f1 = np.sum(state.board[self.mask1] == state.max_player)  # non-edges
     f2 = np.sum(state.board[self.mask2] == state.max_player)  # edges
@@ -182,12 +179,8 @@
     # f6 = np.sum(state.board[self.mask3] == state.min_player)  # corners
 
     # return f1 + 2*f2 + 3*f3 + (-.5)*f4 + (-1)*f5 + (-2)*f6
-<<<<<<< HEAD
     return f1 + f2
-=======
-    return f1 + f2 + f3 - (f4 + f5 + f6)
->>>>>>> 8ba06f80
-    
+
 
   def _ab_pruning(self, node: MinimaxNode, depth: int, alpha: int, beta: int, isMaxPlayer: bool) -> float:
     """
@@ -197,7 +190,6 @@
       return -sys.maxsize
 
     valid_moves = _get_valid_moves(node.board, node.player)
-
 
     if node.is_terminal():
       return self.evaluate_terminal(node)
@@ -257,30 +249,20 @@
 
     # compute alpha beta
     for child, move in zip(succ, valid_moves):
-<<<<<<< HEAD
       value = self._ab_pruning(child, self.start_depth,
-                              -sys.maxsize, sys.maxsize, False)
+                                alpha, beta, False)
 
       if time.time() - self.start_time > 1.99:
         break
       if value > best_value:
         best_value = value
         self.best_move = move
+      alpha = max(alpha, best_value)
+
     return self.best_move
 
-=======
-        value = self._ab_pruning(child, self.start_depth,
-                                alpha, beta, False)
-
-        if value > best_value:
-            best_value = value
-            best_move = move
-        alpha = max(alpha, best_value)
-
-    return best_move
-
-
->>>>>>> 8ba06f80
+
+
   def step(self, chess_board, player, opponent):
     """
     Implement the step function of your agent here.
